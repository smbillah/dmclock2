// -*- mode:C++; tab-width:8; c-basic-offset:2; indent-tabs-mode:t -*-
// vim: ts=8 sw=2 smarttab

/*
 * Copyright (C) 2016 Red Hat Inc.
 */


/*
 * The prop_heap does not seem to be necessary. The only thing it
 * would help with is quickly finding the mininum proportion/prioity
 * when an idle client became active
 */
// #define USE_PROP_HEAP

#pragma once


#include <assert.h>

#include <cmath>
#include <memory>
#include <map>
#include <deque>
#include <queue>
#include <atomic>
#include <mutex>
#include <condition_variable>
#include <thread>
#include <iostream>
#include <limits>

#include <boost/variant.hpp>

#include "indirect_intrusive_heap.h"
#include "run_every.h"
#include "dmclock_util.h"
#include "dmclock_recs.h"

#ifdef PROFILE
#include "profile.h"
#endif

#include "gtest/gtest_prod.h"


namespace crimson {

  namespace dmclock {

    namespace c = crimson;

    constexpr double max_tag = std::numeric_limits<double>::max();
    constexpr double min_tag = std::numeric_limits<double>::lowest();

    struct ClientInfo {
      const double reservation;  // minimum
      const double weight;       // proportional
      const double limit;        // maximum

      // multiplicative inverses of above, which we use in calculations
      // and don't want to recalculate repeatedly
      const double reservation_inv;
      const double weight_inv;
      const double limit_inv;

      // order parameters -- min, "normal", max
      ClientInfo(double _reservation, double _weight, double _limit) :
	reservation(_reservation),
	weight(_weight),
	limit(_limit),
	reservation_inv(0.0 == reservation ? 0.0 : 1.0 / reservation),
	weight_inv(     0.0 == weight      ? 0.0 : 1.0 / weight),
	limit_inv(      0.0 == limit       ? 0.0 : 1.0 / limit)
      {
	// empty
      }


      friend std::ostream& operator<<(std::ostream& out,
				      const ClientInfo& client) {
	out <<
	  "{ r:" << client.reservation <<
	  " w:" << client.weight <<
	  " l:" << client.limit <<
	  " 1/r:" << client.reservation_inv <<
	  " 1/w:" << client.weight_inv <<
	  " 1/l:" << client.limit_inv <<
	  " }";
	return out;
      }
    }; // class ClientInfo


    std::ostream& operator<<(std::ostream& out,
			     const crimson::dmclock::ClientInfo& client);

    struct RequestTag {
      double reservation;
      double proportion;
      double limit;
      bool   ready; // true when within limit

      RequestTag(const RequestTag& prev_tag,
		 const ClientInfo& client,
		 const ReqParams& req_params,
		 const Time& time) :
	reservation(tag_calc(time,
			     prev_tag.reservation,
			     client.reservation_inv,
			     req_params.rho,
			     true)),
	proportion(tag_calc(time,
			    prev_tag.proportion,
			    client.weight_inv,
			    req_params.delta,
			    true)),
	limit(tag_calc(time,
		       prev_tag.limit,
		       client.limit_inv,
		       req_params.delta,
		       false)),
	ready(false)
      {
	assert(reservation < max_tag || proportion < max_tag);
      }

      RequestTag(double _res, double _prop, double _lim) :
	reservation(_res),
	proportion(_prop),
	limit(_lim),
	ready(false)
      {
	assert(reservation < max_tag || proportion < max_tag);
      }

      RequestTag(const RequestTag& other) :
	reservation(other.reservation),
	proportion(other.proportion),
	limit(other.limit),
	ready(other.ready)
      {
	// empty
      }

    private:

      static double tag_calc(const Time& time,
			     double prev,
			     double increment,
			     uint32_t dist_req_val,
			     bool extreme_is_high) {
	if (0 != dist_req_val) {
	  increment *= dist_req_val;
	}
	if (0.0 == increment) {
	  return extreme_is_high ? max_tag : min_tag;
	} else {
	  return std::max(time, prev + increment);
	}
      }

      friend std::ostream& operator<<(std::ostream& out,
				      const RequestTag& tag) {
	out <<
	  "{ r:" << format_time(tag.reservation) <<
	  " p:" << format_time(tag.proportion) <<
	  " l:" << format_time(tag.limit) << " }";
	return out;
      }
    }; // class RequestTag


    std::ostream& operator<<(std::ostream& out,
			     const crimson::dmclock::RequestTag& tag);


    enum class QMechanism { push, pull };


    // C is client identifier type, R is request type
    template<typename C, typename R>
    class PriorityQueueBase {
      FRIEND_TEST(dmclock_server, client_idle_erase);

    public:

      using RequestRef = std::unique_ptr<R>;

    protected:

      using TimePoint = decltype(std::chrono::steady_clock::now());
      using Duration = std::chrono::milliseconds;
      using MarkPoint = std::pair<TimePoint,Counter>;

      enum class ReadyOption {ignore, lowers, raises};

      // forward decl for friend decls
      template<double RequestTag::*, ReadyOption, bool>
      struct ClientCompare;

      class ClientReq {
	friend PriorityQueueBase;

	RequestTag tag;
	C          client_id;
	RequestRef request;

      public:

	ClientReq(const RequestTag& _tag,
		  const C&          _client_id,
		  RequestRef&&      _request) :
	  tag(_tag),
	  client_id(_client_id),
	  request(std::move(_request))
	{
	  // empty
	}

	friend std::ostream& operator<<(std::ostream& out, const ClientReq& c) {
	  out << c.tag;
	  return out;
	}
      }; // class ClientReq


      class ClientRec {
	friend PriorityQueueBase<C,R>;

	C                     client;
	RequestTag            prev_tag;
	std::deque<ClientReq> requests;

	// amount added from the proportion tag as a result of
	// an idle client becoming unidle
	double                prop_delta = 0.0;

	c::IndIntruHeapData   reserv_heap_data;
	c::IndIntruHeapData   lim_heap_data;
	c::IndIntruHeapData   ready_heap_data;
	c::IndIntruHeapData   prop_heap_data;

      public:

	ClientInfo            info;
	bool                  idle;
	Counter               last_tick;

	ClientRec(C _client,
		  const ClientInfo& _info,
		  Counter current_tick) :
	  client(_client),
	  prev_tag(0.0, 0.0, 0.0),
	  info(_info),
	  idle(true),
	  last_tick(current_tick)
	{
	  // empty
	}

	inline const RequestTag& get_req_tag() const {
	  return prev_tag;
	}

	inline void update_req_tag(const RequestTag& _prev,
				   const Counter& _tick) {
	  prev_tag = _prev;
	  last_tick = _tick;
	}

	inline double get_prev_prop_tag() const {
	  return prev_tag.proportion;
	}

	inline void set_prev_prop_tag(double value,
				      bool adjust_by_inc = false) {
	  prev_tag.proportion = value - (adjust_by_inc ? info.weight_inv : 0.0);
	}

	inline void add_request(const RequestTag& tag,
				const C&          client_id,
				RequestRef&&      request) {
	  requests.emplace_back(ClientReq(tag, client_id, std::move(request)));
	}

	inline const ClientReq& next_request() const {
	  return requests.front();
	}

	inline ClientReq& next_request() {
	  return requests.front();
	}

	inline void pop_request() {
	  requests.pop_front();
	}

	inline bool has_request() const {
	  return !requests.empty();
	}

	friend std::ostream&
	operator<<(std::ostream& out,
		   const typename PriorityQueueBase<C,R>::ClientRec& e) {
	  out << "{ client:" << e.client << " top req: " <<
	    (e.has_request() ? e.next_request() : "none") << " }";
	  return out;
	}
      }; // class ClientRec


      using ClientRecRef = std::shared_ptr<ClientRec>;


    public:

      // when we try to get the next request, we'll be in one of three
      // situations -- we'll have one to return, have one that can
      // fire in the future, or not have any
      enum class NextReqType { returning, future, none };

      // specifies which queue next request will get popped from
      enum class HeapId { reservation, ready
#if USE_PROP_HEAP
	  , proportional
#endif
	  };


      // this is returned from next_req to tell the caller the situation
      struct NextReq {
	NextReqType type;
	union {
	  HeapId    heap_id;
	  Time      when_ready;
	};
      };


      // a function that can be called to look up client information
      using ClientInfoFunc = std::function<ClientInfo(C)>;

    protected:

      // The ClientCompare functor is essentially doing a precedes?
      // operator, returning true if and only if the first parameter
      // must precede the second parameter. If the second must precede
      // the first, or if they are equivalent, false should be
      // returned. The reason for this behavior is that it will be
      // called to test if two items are out of order and if true is
      // returned it will reverse the items. Therefore false is the
      // default return when it doesn't matter to prevent unnecessary
      // re-ordering.
      //
      // The template is supporting variations in sorting based on the
      // heap in question and allowing these variations to be handled
      // at compile-time.
      //
      // tag_field determines which tag is being used for comparison
      //
      // ready_opt determines how the ready flag influences the sort
      //
      // use_prop_delta determines whether the proportial delta is
      // added in for comparison
      template<double RequestTag::*tag_field,
	       ReadyOption ready_opt,
	       bool use_prop_delta>
      struct ClientCompare {
	bool operator()(const ClientRec& n1, const ClientRec& n2) const {
	  if (n1.has_request()) {
	    if (n2.has_request()) {
	      const auto& t1 = n1.next_request().tag;
	      const auto& t2 = n2.next_request().tag;
	      if (ReadyOption::ignore == ready_opt || t1.ready == t2.ready) {
		// if we don't care about ready or the ready values are the same
		if (use_prop_delta) {
		  return (t1.*tag_field + n1.prop_delta) <
		    (t2.*tag_field + n2.prop_delta);
		} else {
		  return t1.*tag_field < t2.*tag_field;
		}
	      } else if (ReadyOption::raises == ready_opt) {
		// use_ready == true && the ready fields are different
		return t1.ready;
	      } else {
		return t2.ready;
	      }
	    } else {
	      // n1 has request but n2 does not
	      return true;
	    }
	  } else if (n2.has_request()) {
	    // n2 has request but n1 does not
	    return false;
	  } else {
	    // both have none; keep stable w false
	    return false;
	  }
	}
      };

      ClientInfoFunc       client_info_f;

      mutable std::mutex data_mtx;
      using DataGuard = std::lock_guard<decltype(data_mtx)>;

      // stable mappiing between client ids and client queues
      std::map<C,ClientRecRef> client_map;


      c::IndIntruHeap<ClientRecRef,
		      ClientRec,
		      &ClientRec::reserv_heap_data,
		      ClientCompare<&RequestTag::reservation,
				    ReadyOption::ignore,
				    false>> resv_heap;
#if USE_PROP_HEAP
      c::IndIntruHeap<ClientRecRef,
		      ClientRec,
		      &ClientRec::prop_heap_data,
		      ClientCompare<&RequestTag::proportion,
				    ReadyOption::ignore,
				    true>> prop_heap;
#endif
      c::IndIntruHeap<ClientRecRef,
		      ClientRec,
		      &ClientRec::lim_heap_data,
		      ClientCompare<&RequestTag::limit,
				    ReadyOption::lowers,
				    false>> limit_heap;
      c::IndIntruHeap<ClientRecRef,
		      ClientRec,
		      &ClientRec::ready_heap_data,
		      ClientCompare<&RequestTag::proportion,
				    ReadyOption::raises,
				    true>> ready_heap;

      // if all reservations are met and all other requestes are under
      // limit, this will allow the request next in terms of
      // proportion to still get issued
      bool             allow_limit_break;

      std::atomic_bool finishing;

      // every request creates a tick
      Counter tick = 0;

      // performance data collection
      size_t reserv_sched_count = 0;
      size_t prop_sched_count = 0;
      size_t limit_break_sched_count = 0;

      Duration                  idle_age;
      Duration                  erase_age;
      Duration                  check_time;
      std::deque<MarkPoint>     clean_mark_points;

      // NB: All threads declared at end, so they're destructed first!

      std::unique_ptr<RunEvery> cleaning_job;


      // COMMON constructor that others feed into; we can accept three
      // different variations of durations
      template<typename Rep, typename Per>
      PriorityQueueBase(ClientInfoFunc _client_info_f,
			std::chrono::duration<Rep,Per> _idle_age,
			std::chrono::duration<Rep,Per> _erase_age,
			std::chrono::duration<Rep,Per> _check_time,
			bool _allow_limit_break) :
	client_info_f(_client_info_f),
	allow_limit_break(_allow_limit_break),
	finishing(false),
	idle_age(std::chrono::duration_cast<Duration>(_idle_age)),
	erase_age(std::chrono::duration_cast<Duration>(_erase_age)),
	check_time(std::chrono::duration_cast<Duration>(_check_time))
      {
	assert(_erase_age >= _idle_age);
	assert(_check_time < _idle_age);
	cleaning_job =
	  std::unique_ptr<RunEvery>(
	    new RunEvery(check_time,
			 std::bind(&PriorityQueueBase::do_clean, this)));
      }


      ~PriorityQueueBase() {
	finishing = true;
      }


      // data_mtx must be held by caller
      void do_add_request(RequestRef&&     request,
			  const C&         client_id,
			  const ReqParams& req_params,
			  const Time       time) {
	++tick;

	// this pointer will help us create a reference to a shared
	// pointer, no matter which of two codepaths we take
	ClientRec* temp_client;
	
	auto client_it = client_map.find(client_id);
	if (client_map.end() != client_it) {
	  temp_client = &(*client_it->second); // address of obj of shared_ptr
	} else {
	  ClientInfo info = client_info_f(client_id);
	  ClientRecRef client_rec =
	    std::make_shared<ClientRec>(client_id, info, tick);
	  resv_heap.push(client_rec);
#if USE_PROP_HEAP
	  prop_heap.push(client_rec);
#endif
	  limit_heap.push(client_rec);
	  ready_heap.push(client_rec);
	  client_map[client_id] = client_rec;
	  temp_client = &(*client_rec); // address of obj of shared_ptr
	}

	// for convenience, we'll create a reference to the shared pointer
	ClientRec& client = *temp_client;

	if (client.idle) {
	  // We need to do an adjustment so that idle clients compete
	  // fairly on proportional tags since those tags may have
	  // drifted from real-time. Either use the lowest existing
	  // proportion tag -- O(1) -- or the client with the lowest
	  // previous proportion tag -- O(n) where n = # clients.
	  //
	  // So we don't have to maintain a propotional queue that
	  // keeps the minimum on proportional tag alone (we're
	  // instead using a ready queue), we'll have to check each
	  // client.
	  //
	  // The alternative would be to maintain a proportional queue
	  // (define USE_PROP_TAG) and do an O(1) operation here.
	  double lowest_prop_tag = NaN; // mark unset value as NaN
	  for (auto const &c : client_map) {
	    // don't use ourselves (or anything else that might be
	    // listed as idle) since we're now in the map
	    if (!c.second->idle) {
	      // use either lowest proportion tag or previous proportion tag
	      if (c.second->has_request()) {
		double p = c.second->next_request().tag.proportion +
		  c.second->prop_delta;
		if (isnan(lowest_prop_tag) || p < lowest_prop_tag) {
		  lowest_prop_tag = p;
		}
	      }
	    }
	  }
	  if (!isnan(lowest_prop_tag)) {
	    client.prop_delta = lowest_prop_tag - time;
	  }
	  client.idle = false;
	} // if this client was idle

	RequestTag tag(client.get_req_tag(), client.info, req_params, time);
	client.add_request(tag, client.client, std::move(request));

	// copy tag to previous tag for client
	client.update_req_tag(tag, tick);

	resv_heap.adjust(client);
	limit_heap.adjust(client);
	ready_heap.adjust(client);
#if USE_PROP_HEAP
	prop_heap.adjust(client);
#endif
      } // add_request


      // data_mtx should be held when called; top of heap should have
      // a ready request
      template<typename C1, IndIntruHeapData ClientRec::*C2, typename C3>
      void pop_process_request(IndIntruHeap<C1, ClientRec, C2, C3>& heap,
			       std::function<void(const C& client,
						  RequestRef& request)> process) {
	// gain access to data
	ClientRec& top = heap.top();
	ClientReq& first = top.next_request();
	RequestRef request = std::move(first.request);

	// pop request and adjust heaps
	top.pop_request();
	resv_heap.demote(top);
	limit_heap.demote(top);
#if USE_PROP_HEAP
	prop_heap.demote(top);
#endif
	ready_heap.demote(top);

	// process
	process(top.client, request);
      } // pop_process_request


      // for debugging
      void display_queues(bool show_res = true,
			  bool show_lim = true,
			  bool show_ready = true,
			  bool show_prop = true) {
	auto filter = [](const ClientRecRef& e)->bool { return !e->handled; };
	if (show_res) {
	  resv_heap.display_sorted(std::cout << "RESER:", filter) << std::endl;
	}
	if (show_lim) {
	  limit_heap.display_sorted(std::cout << "LIMIT:", filter) << std::endl;
	}
	if (show_ready) {
	  ready_heap.display_sorted(std::cout << "READY:", filter) << std::endl;
	}
#if USE_PROP_HEAP
	if (show_prop) {
	  prop_heap.display_sorted(std::cout << "PROPO:", filter) << std::endl;
	}
#endif
      } // display_queues


      // data_mtx should be held when called
      void reduce_reservation_tags(ClientRec& client) {
	for (auto& r : client.requests) {
	  r.tag.reservation -= client.info.reservation_inv;
	}
	// don't forget to update previous tag
	client.prev_tag.reservation -= client.info.reservation_inv;
	resv_heap.promote(client);
      }


      // data_mtx should be held when called
      void reduce_reservation_tags(const C& client_id) {
	auto client_it = client_map.find(client_id);

	// means the client was cleaned from map; should never happen
	// as long as cleaning times are long enough
	assert(client_map.end() != client_it);
	reduce_reservation_tags(*client_it->second);
      }


      // data_mtx should be held when called
      NextReq do_next_request(Time now) {
	NextReq result;
	
	// if reservation queue is empty, all are empty (i.e., no active clients)
	if(resv_heap.empty()) {
	  result.type = NextReqType::none;
	  return result;
	}

	// try constraint (reservation) based scheduling

	auto& reserv = resv_heap.top();
	if (reserv.has_request() &&
	    reserv.next_request().tag.reservation <= now) {
	  result.type = NextReqType::returning;
	  result.heap_id = HeapId::reservation;
	  return result;
	}

	// no existing reservations before now, so try weight-based
	// scheduling

	// all items that are within limit are eligible based on
	// priority
	auto limits = &limit_heap.top();
	while (limits->has_request() &&
	       !limits->next_request().tag.ready &&
	       limits->next_request().tag.limit <= now) {
	  limits->next_request().tag.ready = true;
	  ready_heap.promote(*limits);
	  limit_heap.demote(*limits);

	  limits = &limit_heap.top();
	}

	auto& readys = ready_heap.top();
	if (readys.has_request() &&
	    readys.next_request().tag.ready &&
	    readys.next_request().tag.proportion < max_tag) {
	  result.type = NextReqType::returning;
	  result.heap_id = HeapId::ready;
	  return result;
	}

	// if nothing is schedulable by reservation or
	// proportion/weight, and if we allow limit break, try to
	// schedule something with the lowest proportion tag or
	// alternatively lowest reservation tag.
	if (allow_limit_break) {
	  if (readys.has_request() &&
	      readys.next_request().tag.proportion < max_tag) {
	    result.type = NextReqType::returning;
	    result.heap_id = HeapId::ready;
	    return result;
	  } else if (reserv.has_request() &&
		     reserv.next_request().tag.reservation < max_tag) {
	    result.type = NextReqType::returning;
	    result.heap_id = HeapId::reservation;
	    return result;
	  }
	}

	// nothing scheduled; make sure we re-run when next
	// reservation item or next limited item comes up

	Time next_call = TimeMax;
	if (resv_heap.top().has_request()) {
	  next_call =
	    min_not_0_time(next_call,
			   resv_heap.top().next_request().tag.reservation);
	}
	if (limit_heap.top().has_request()) {
	  const auto& next = limit_heap.top().next_request();
	  assert(!next.tag.ready);
	  next_call = min_not_0_time(next_call, next.tag.limit);
	}
	if (next_call < TimeMax) {
	  result.type = NextReqType::future;
	  result.when_ready = next_call;
	  return result;
	} else {
	  result.type = NextReqType::none;
	  return result;
	}
      } // schedule_request


      // if possible is not zero and less than current then return it;
      // otherwise return current; the idea is we're trying to find
      // the minimal time but ignoring zero
      static inline const Time& min_not_0_time(const Time& current,
					       const Time& possible) {
	return TimeZero == possible ? current : std::min(current, possible);
      }


      /*
       * This is being called regularly by RunEvery. Every time it's
       * called it notes the time and delta counter (mark point) in a
       * deque. It also looks at the deque to find the most recent
       * mark point that is older than clean_age. It then walks the
       * map and delete all server entries that were last used before
       * that mark point.
       */
      void do_clean() {
	TimePoint now = std::chrono::steady_clock::now();
	DataGuard g(data_mtx);
	clean_mark_points.emplace_back(MarkPoint(now, tick));

	// first erase the super-old client records

	Counter erase_point = 0;
	auto point = clean_mark_points.front();
	while (point.first <= now - erase_age) {
	  erase_point = point.second;
	  clean_mark_points.pop_front();
	  point = clean_mark_points.front();
	}

	Counter idle_point = 0;
	for (auto i : clean_mark_points) {
	  if (i.first <= now - idle_age) {
	    idle_point = i.second;
	  } else {
	    break;
	  }
	}

	if (erase_point > 0 || idle_point > 0) {
	  for (auto i = client_map.begin(); i != client_map.end(); /* empty */) {
	    auto i2 = i++;
	    if (erase_point && i2->second->last_tick <= erase_point) {
	      client_map.erase(i2);
	      delete_from_heaps(i2->second);
	    } else if (idle_point && i2->second->last_tick <= idle_point) {
	      i2->second->idle = true;
	    }
	  } // for
	} // if
      } // do_clean


      // data_mtx must be held by caller
      template<IndIntruHeapData ClientRec::*C1,typename C2>
      void delete_from_heap(ClientRecRef& client,
			    c::IndIntruHeap<ClientRecRef,ClientRec,C1,C2>& heap) {
	auto i = heap.rfind(client);
	heap.remove(i);
      }


      // data_mtx must be held by caller
      void delete_from_heaps(ClientRecRef& client) {
	delete_from_heap(client, resv_heap);
#if USE_PROP_HEAP
	delete_from_heap(client, prop_heap);
#endif
	delete_from_heap(client, limit_heap);
	delete_from_heap(client, ready_heap);
      }
    }; // class PriorityQueueBase


    // PULL version
    template<typename C, typename R, QMechanism M>
    class PriorityQueue : public PriorityQueueBase<C,R> {
      using super = PriorityQueueBase<C,R>;

    public:

      // When a request is pulled, this is the return type.
      struct PullReq {
	struct Retn {
<<<<<<< HEAD
	  C           client;
	  typename super::RequestRef  request;
	  PhaseType   phase;
=======
	  C                           client;
	  typename super::RequestRef  request;
	  PhaseType                   phase;
>>>>>>> e81e6621
	};

	typename super::NextReqType        type;
	boost::variant<Retn,Time> data;
      };


<<<<<<< HEAD
=======
#ifdef PROFILE
      ProfileTimer<std::chrono::nanoseconds> pull_request_timer;
      ProfileTimer<std::chrono::nanoseconds> add_request_timer;
#endif

>>>>>>> e81e6621
      template<typename Rep, typename Per>
      PriorityQueue(typename super::ClientInfoFunc _client_info_f,
		    std::chrono::duration<Rep,Per> _idle_age,
		    std::chrono::duration<Rep,Per> _erase_age,
		    std::chrono::duration<Rep,Per> _check_time,
		    bool _allow_limit_break = false) :
	super(_client_info_f,
	      _idle_age, _erase_age, _check_time,
	      _allow_limit_break)
      {
	// empty
      }


      // pull convenience constructor
      PriorityQueue(typename super::ClientInfoFunc _client_info_f,
		    bool _allow_limit_break = false) :
	PriorityQueue(_client_info_f,
		      std::chrono::minutes(10),
		      std::chrono::minutes(15),
		      std::chrono::minutes(6),
		      _allow_limit_break)
      {
	// empty
      }


      void add_request(const R& request,
		       const C& client_id,
		       const ReqParams& req_params) {
	add_request(typename super::RequestRef(new R(request)),
		    client_id,
		    req_params,
		    get_time());
      }


<<<<<<< HEAD
      void add_request(typename super::RequestRef&& request,
		       const C& client_id,
		       const ReqParams& req_params) {
	add_request(request, req_params, client_id, get_time());
      }


      void add_request(const R& request,
		       const C& client_id,
		       const ReqParams& req_params,
		       const Time time) {
=======
      inline void add_request(const R& request,
			      const C& client_id,
			      const ReqParams& req_params,
			      const Time time) {
>>>>>>> e81e6621
	add_request(typename super::RequestRef(new R(request)),
		    client_id,
		    req_params,
		    time);
      }


<<<<<<< HEAD
      void add_request(typename super::RequestRef&&     request,
		       const C&         client_id,
		       const ReqParams& req_params,
		       const Time       time) {
	typename super::DataGuard g(this->data_mtx);
	super::do_add_request(std::move(request), client_id, req_params, time);
	// no call to schedule_request for pull version
      }


      PullReq pull_request() {
=======
      inline void add_request(typename super::RequestRef&& request,
			      const C& client_id,
			      const ReqParams& req_params) {
	add_request(request, req_params, client_id, get_time());
      }


      // this does the work; the versions above provide alternate interfaces
      void add_request(typename super::RequestRef&& request,
		       const C&                     client_id,
		       const ReqParams&             req_params,
		       const Time                   time) {
	typename super::DataGuard g(this->data_mtx);
#ifdef PROFILE
	add_request_timer.start();
#endif
	super::do_add_request(std::move(request), client_id, req_params, time);
	// no call to schedule_request for pull version
#ifdef PROFILE
	add_request_timer.stop();
#endif
      }


      inline PullReq pull_request() {
>>>>>>> e81e6621
	return pull_request(get_time());
      }


      PullReq pull_request(Time now) {
	PullReq result;
	typename super::DataGuard g(this->data_mtx);
<<<<<<< HEAD
=======
#ifdef PROFILE
	pull_request_timer.start();
#endif
>>>>>>> e81e6621

	typename super::NextReq next = super::do_next_request(now);
	result.type = next.type;
	switch(next.type) {
	case super::NextReqType::none:
	  return result;
	  break;
	case super::NextReqType::future:
	  result.data = next.when_ready;
	  return result;
	  break;
	case super::NextReqType::returning:
	  // to avoid nesting, break out and let code below handle this case
	  break;
	default:
	  assert(false);
	}

	// we'll only get here if we're returning an entry

	auto process_f =
	  [&] (PullReq& pull_result, PhaseType phase) ->
	  std::function<void(const C&,
			     typename super::RequestRef&)> {
	  return [&pull_result, phase](const C& client,
				       typename super::RequestRef& request) {
	    pull_result.data =
	    typename PullReq::Retn{client, std::move(request), phase};
	  };
	};

	switch(next.heap_id) {
	case super::HeapId::reservation:
	  super::pop_process_request(this->resv_heap,
				     process_f(result, PhaseType::reservation));
	  ++this->reserv_sched_count;
	  break;
	case super::HeapId::ready:
	{
	  super::pop_process_request(this->ready_heap,
				     process_f(result, PhaseType::priority));
	  auto& retn = boost::get<typename PullReq::Retn>(result.data);
	  super::reduce_reservation_tags(retn.client);
	  ++this->prop_sched_count;
	}
	break;
#if USE_PROP_HEAP
	case super::HeapId::proportional:
	{
	  super::pop_process_request(this->prop_heap,
				     process_f(result, PhaseType::priority));
	  auto& retn = boost::get<typename PullReq::Retn>(result.data);
	  super::reduce_reservation_tags(retn.client);
	  ++this->limit_break_sched_count;
	}
	break;
#endif
	default:
	  assert(false);
	}

<<<<<<< HEAD
=======
#ifdef PROFILE
	pull_request_timer.stop();
#endif
>>>>>>> e81e6621
	return result;
      } // pull_request


    protected:


      // data_mtx should be held when called; unfortunately this
      // function has to be repeated in both push & pull
      // specializations
      typename super::NextReq next_request() {
	return next_request(get_time());
      }
    };


    // PUSH version
    template<typename C, typename R>
    class PriorityQueue<C,R,QMechanism::push> : public PriorityQueueBase<C,R> {

    protected:

      using super = PriorityQueueBase<C,R>;

    public:

      // a function to see whether the server can handle another request
      using CanHandleRequestFunc = std::function<bool(void)>;

      // a function to submit a request to the server; the second
      // parameter is a callback when it's completed
      using HandleRequestFunc =
	std::function<void(const C&,typename super::RequestRef,PhaseType)>;

    protected:

      CanHandleRequestFunc can_handle_f;
      HandleRequestFunc    handle_f;
      // for handling timed scheduling
      std::mutex  sched_ahead_mtx;
      std::condition_variable sched_ahead_cv;
      Time sched_ahead_when = TimeZero;

<<<<<<< HEAD
=======
#ifdef PROFILE
    public:
      crimson::ProfileTimer<std::chrono::nanoseconds> add_request_timer;
      crimson::ProfileTimer<std::chrono::nanoseconds> request_complete_timer;
    protected:
#endif

>>>>>>> e81e6621
      // NB: threads declared last, so constructed last and destructed first

      std::thread sched_ahead_thd;

    public:

      // push full constructor
      template<typename Rep, typename Per>
      PriorityQueue(typename super::ClientInfoFunc _client_info_f,
		    CanHandleRequestFunc _can_handle_f,
		    HandleRequestFunc _handle_f,
		    std::chrono::duration<Rep,Per> _idle_age,
		    std::chrono::duration<Rep,Per> _erase_age,
		    std::chrono::duration<Rep,Per> _check_time,
		    bool _allow_limit_break = false) :
	super(_client_info_f,
	      _idle_age, _erase_age, _check_time,
	      _allow_limit_break)
      {
	can_handle_f = _can_handle_f;
	handle_f = _handle_f;
	sched_ahead_thd = std::thread(&PriorityQueue::run_sched_ahead, this);
      }


      // push convenience constructor
      PriorityQueue(typename super::ClientInfoFunc _client_info_f,
		    CanHandleRequestFunc _can_handle_f,
		    HandleRequestFunc _handle_f,
		    bool _allow_limit_break = false) :
	PriorityQueue(_client_info_f,
		      _can_handle_f,
		      _handle_f,
		      std::chrono::minutes(10),
		      std::chrono::minutes(15),
		      std::chrono::minutes(6),
		      _allow_limit_break)
      {
	// empty
      }


      ~PriorityQueue() {
	this->finishing = true;
	sched_ahead_cv.notify_one();
	sched_ahead_thd.join();
      }

    public:

<<<<<<< HEAD
      void add_request(const R& request,
		       const C& client_id,
		       const ReqParams& req_params) {
=======
      inline void add_request(const R& request,
			      const C& client_id,
			      const ReqParams& req_params) {
>>>>>>> e81e6621
	add_request(typename super::RequestRef(new R(request)),
		    client_id,
		    req_params,
		    get_time());
      }


<<<<<<< HEAD
      void add_request(typename super::RequestRef&& request,
		       const C& client_id,
		       const ReqParams& req_params) {
=======
      inline void add_request(typename super::RequestRef&& request,
			      const C& client_id,
			      const ReqParams& req_params) {
>>>>>>> e81e6621
	add_request(request, req_params, client_id, get_time());
      }


<<<<<<< HEAD
      void add_request(const R& request,
		       const C& client_id,
		       const ReqParams& req_params,
		       const Time time) {
=======
      inline void add_request(const R& request,
			      const C& client_id,
			      const ReqParams& req_params,
			      const Time time) {
>>>>>>> e81e6621
	add_request(typename super::RequestRef(new R(request)),
		    client_id,
		    req_params,
		    time);
      }


<<<<<<< HEAD
      void add_request(typename super::RequestRef&&     request,
=======
      void add_request(typename super::RequestRef&& request,
>>>>>>> e81e6621
		       const C&         client_id,
		       const ReqParams& req_params,
		       const Time       time) {
	typename super::DataGuard g(this->data_mtx);
<<<<<<< HEAD
	super::do_add_request(std::move(request), client_id, req_params, time);
	schedule_request();
=======
#ifdef PROFILE
	add_request_timer.start();
#endif
	super::do_add_request(std::move(request), client_id, req_params, time);
	schedule_request();
#ifdef PROFILE
	add_request_timer.stop();
#endif
>>>>>>> e81e6621
      }


      void request_completed() {
	typename super::DataGuard g(this->data_mtx);
<<<<<<< HEAD
	schedule_request();
=======
#ifdef PROFILE
	request_complete_timer.start();
#endif
	schedule_request();
#ifdef PROFILE
	request_complete_timer.stop();
#endif
>>>>>>> e81e6621
      }

    protected:

      // data_mtx should be held when called; furthermore, the heap
      // should not be empty and the top element of the heap should
      // not be already handled
      template<typename C1, IndIntruHeapData super::ClientRec::*C2, typename C3>
      C submit_top_request(IndIntruHeap<C1,typename super::ClientRec,C2,C3>& heap,
			   PhaseType phase) {
	C client_result;
	super::pop_process_request(heap,
				   [this, phase, &client_result]
				   (const C& client,
				    typename super::RequestRef& request) {
				     client_result = client;
				     handle_f(client, std::move(request), phase);
				   });
	return client_result;
      }


      // data_mtx should be held when called
      void submit_request(typename super::HeapId heap_id) {
	C client;
	switch(heap_id) {
	case super::HeapId::reservation:
	  // don't need to note client
	  (void) submit_top_request(this->resv_heap, PhaseType::reservation);
	  // unlike the other two cases, we do not reduce reservation
	  // tags here
	  ++this->reserv_sched_count;
	  break;
	case super::HeapId::ready:
	  client = submit_top_request(this->ready_heap, PhaseType::priority);
	  super::reduce_reservation_tags(client);
	  ++this->prop_sched_count;
	  break;
#if USE_PROP_HEAP
	case super::HeapId::proportional:
	  client = submit_top_request(this->prop_heap, PhaseType::priority);
	  super::reduce_reservation_tags(client);
	  ++this->limit_break_sched_count;
	  break;
#endif
	default:
	  assert(false);
	}
      } // submit_request


      // data_mtx should be held when called; unfortunately this
      // function has to be repeated in both push & pull
      // specializations
      typename super::NextReq next_request() {
	return next_request(get_time());
      }


      // data_mtx should be held when called; overrides member
      // function in base class to add check for whether a request can
      // be pushed to the server
      typename super::NextReq next_request(Time now) {
	if (!can_handle_f()) {
	  typename super::NextReq result;
	  result.type = super::NextReqType::none;
	  return result;
	} else {
	  return super::do_next_request(now);
	}
      } // next_request


      // data_mtx should be held when called
      void schedule_request() {
	typename super::NextReq next_req = next_request();
	switch (next_req.type) {
	case super::NextReqType::none:
	  return;
	case super::NextReqType::future:
	  sched_at(next_req.when_ready);
	  break;
	case super::NextReqType::returning:
	  submit_request(next_req.heap_id);
	  break;
	default:
	  assert(false);
	}
      }


      // this is the thread that handles running schedule_request at
      // future times when nothing can be scheduled immediately
      void run_sched_ahead() {
	std::unique_lock<std::mutex> l(sched_ahead_mtx);

	while (!this->finishing) {
	  if (TimeZero == sched_ahead_when) {
	    sched_ahead_cv.wait(l);
	  } else {
	    Time now;
	    while (!this->finishing && (now = get_time()) < sched_ahead_when) {
	      long microseconds_l = long(1 + 1000000 * (sched_ahead_when - now));
	      auto microseconds = std::chrono::microseconds(microseconds_l);
	      sched_ahead_cv.wait_for(l, microseconds);
	    }
	    sched_ahead_when = TimeZero;
	    if (this->finishing) return;

	    l.unlock();
	    if (!this->finishing) {
	      typename super::DataGuard g(this->data_mtx);
	      schedule_request();
	    }
	    l.lock();
	  }
	}
      }


      void sched_at(Time when) {
	std::lock_guard<std::mutex> l(sched_ahead_mtx);
	if (TimeZero == sched_ahead_when || when < sched_ahead_when) {
	  sched_ahead_when = when;
	  sched_ahead_cv.notify_one();
	}
      }
    };

  } // namespace dmclock
} // namespace crimson<|MERGE_RESOLUTION|>--- conflicted
+++ resolved
@@ -815,15 +815,9 @@
       // When a request is pulled, this is the return type.
       struct PullReq {
 	struct Retn {
-<<<<<<< HEAD
-	  C           client;
-	  typename super::RequestRef  request;
-	  PhaseType   phase;
-=======
 	  C                           client;
 	  typename super::RequestRef  request;
 	  PhaseType                   phase;
->>>>>>> e81e6621
 	};
 
 	typename super::NextReqType        type;
@@ -831,14 +825,11 @@
       };
 
 
-<<<<<<< HEAD
-=======
 #ifdef PROFILE
       ProfileTimer<std::chrono::nanoseconds> pull_request_timer;
       ProfileTimer<std::chrono::nanoseconds> add_request_timer;
 #endif
 
->>>>>>> e81e6621
       template<typename Rep, typename Per>
       PriorityQueue(typename super::ClientInfoFunc _client_info_f,
 		    std::chrono::duration<Rep,Per> _idle_age,
@@ -876,24 +867,10 @@
       }
 
 
-<<<<<<< HEAD
-      void add_request(typename super::RequestRef&& request,
-		       const C& client_id,
-		       const ReqParams& req_params) {
-	add_request(request, req_params, client_id, get_time());
-      }
-
-
-      void add_request(const R& request,
-		       const C& client_id,
-		       const ReqParams& req_params,
-		       const Time time) {
-=======
       inline void add_request(const R& request,
 			      const C& client_id,
 			      const ReqParams& req_params,
 			      const Time time) {
->>>>>>> e81e6621
 	add_request(typename super::RequestRef(new R(request)),
 		    client_id,
 		    req_params,
@@ -901,19 +878,6 @@
       }
 
 
-<<<<<<< HEAD
-      void add_request(typename super::RequestRef&&     request,
-		       const C&         client_id,
-		       const ReqParams& req_params,
-		       const Time       time) {
-	typename super::DataGuard g(this->data_mtx);
-	super::do_add_request(std::move(request), client_id, req_params, time);
-	// no call to schedule_request for pull version
-      }
-
-
-      PullReq pull_request() {
-=======
       inline void add_request(typename super::RequestRef&& request,
 			      const C& client_id,
 			      const ReqParams& req_params) {
@@ -939,7 +903,6 @@
 
 
       inline PullReq pull_request() {
->>>>>>> e81e6621
 	return pull_request(get_time());
       }
 
@@ -947,12 +910,9 @@
       PullReq pull_request(Time now) {
 	PullReq result;
 	typename super::DataGuard g(this->data_mtx);
-<<<<<<< HEAD
-=======
 #ifdef PROFILE
 	pull_request_timer.start();
 #endif
->>>>>>> e81e6621
 
 	typename super::NextReq next = super::do_next_request(now);
 	result.type = next.type;
@@ -1014,12 +974,9 @@
 	  assert(false);
 	}
 
-<<<<<<< HEAD
-=======
 #ifdef PROFILE
 	pull_request_timer.stop();
 #endif
->>>>>>> e81e6621
 	return result;
       } // pull_request
 
@@ -1063,8 +1020,6 @@
       std::condition_variable sched_ahead_cv;
       Time sched_ahead_when = TimeZero;
 
-<<<<<<< HEAD
-=======
 #ifdef PROFILE
     public:
       crimson::ProfileTimer<std::chrono::nanoseconds> add_request_timer;
@@ -1072,7 +1027,6 @@
     protected:
 #endif
 
->>>>>>> e81e6621
       // NB: threads declared last, so constructed last and destructed first
 
       std::thread sched_ahead_thd;
@@ -1123,15 +1077,9 @@
 
     public:
 
-<<<<<<< HEAD
-      void add_request(const R& request,
-		       const C& client_id,
-		       const ReqParams& req_params) {
-=======
       inline void add_request(const R& request,
 			      const C& client_id,
 			      const ReqParams& req_params) {
->>>>>>> e81e6621
 	add_request(typename super::RequestRef(new R(request)),
 		    client_id,
 		    req_params,
@@ -1139,30 +1087,17 @@
       }
 
 
-<<<<<<< HEAD
-      void add_request(typename super::RequestRef&& request,
-		       const C& client_id,
-		       const ReqParams& req_params) {
-=======
       inline void add_request(typename super::RequestRef&& request,
 			      const C& client_id,
 			      const ReqParams& req_params) {
->>>>>>> e81e6621
 	add_request(request, req_params, client_id, get_time());
       }
 
 
-<<<<<<< HEAD
-      void add_request(const R& request,
-		       const C& client_id,
-		       const ReqParams& req_params,
-		       const Time time) {
-=======
       inline void add_request(const R& request,
 			      const C& client_id,
 			      const ReqParams& req_params,
 			      const Time time) {
->>>>>>> e81e6621
 	add_request(typename super::RequestRef(new R(request)),
 		    client_id,
 		    req_params,
@@ -1170,19 +1105,11 @@
       }
 
 
-<<<<<<< HEAD
-      void add_request(typename super::RequestRef&&     request,
-=======
       void add_request(typename super::RequestRef&& request,
->>>>>>> e81e6621
 		       const C&         client_id,
 		       const ReqParams& req_params,
 		       const Time       time) {
 	typename super::DataGuard g(this->data_mtx);
-<<<<<<< HEAD
-	super::do_add_request(std::move(request), client_id, req_params, time);
-	schedule_request();
-=======
 #ifdef PROFILE
 	add_request_timer.start();
 #endif
@@ -1191,15 +1118,11 @@
 #ifdef PROFILE
 	add_request_timer.stop();
 #endif
->>>>>>> e81e6621
       }
 
 
       void request_completed() {
 	typename super::DataGuard g(this->data_mtx);
-<<<<<<< HEAD
-	schedule_request();
-=======
 #ifdef PROFILE
 	request_complete_timer.start();
 #endif
@@ -1207,7 +1130,6 @@
 #ifdef PROFILE
 	request_complete_timer.stop();
 #endif
->>>>>>> e81e6621
       }
 
     protected:
